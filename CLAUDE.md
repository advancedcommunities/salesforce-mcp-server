# CLAUDE.md

This file provides guidance to Claude Code (claude.ai/code) when working with code in this repository.

## Build and Development Commands

```bash
# Build the TypeScript project
npm run build

# Run development mode with MCP inspector for debugging
npm run dev

# Build Desktop Extension (.dxt) for distribution
npm run build:dxt

# Install dependencies
npm install
```

## Architecture Overview

This is a Model Context Protocol (MCP) server that enables AI assistants to interact with Salesforce orgs through the Salesforce CLI. The codebase follows a modular architecture with clear separation of concerns.

### Core Components

1. **Tool Registration Pattern**: Each tool category has its own file in `src/tools/` that exports a registration function. Tools are registered in `src/index.ts` using functions like `registerApexTools(server)`.

2. **Permission System**: All tools check permissions via `src/config/permissions.ts` which enforces:
    - `READ_ONLY` mode: Prevents Apex execution when enabled
    - `ALLOWED_ORGS`: Restricts access to specific org aliases

3. **Salesforce Integration**: Two approaches are used:
    - Native API calls via `@salesforce/apex-node` for Apex operations
    - CLI commands via `src/utils/sfCommand.ts` for most other operations

4. **Connection Management**: `src/shared/connection.ts` handles Salesforce authentication by reusing existing Salesforce CLI auth tokens.

### Tool Implementation Pattern

When implementing new tools, follow this pattern:

```typescript
// 1. Define Zod schema for input validation
const MyToolSchema = z.object({
    targetOrg: z.string(),
    // other parameters
});

// 2. Check permissions
if (!permissions.canAccessOrg(targetOrg)) {
    return { error: "Access denied" };
}

// 3. Execute operation (via CLI or native API)
const result = await executeSfCommand(["command", "args"], targetOrg);

// 4. Return structured response
return { content: [{ type: "text", text: JSON.stringify(result, null, 2) }] };
```

### Tool Categories

The MCP server provides tools organized by functionality:

- **Apex Tools** (`src/tools/apex.ts`): Execute anonymous Apex, run tests, get coverage, manage logs, generate classes/triggers
- **Query Tools** (`src/tools/query.ts`): Query records with SOQL, export to files
- **SObject Tools** (`src/tools/sobjects.ts`): List and describe Salesforce objects
- **Org Tools** (`src/tools/orgs.ts`): List connected orgs, login, logout, open org in browser
- **Admin Tools** (`src/tools/admin.ts`): Manage permissions, users, metadata
- **Schema Tools** (`src/tools/schema.ts`): Generate custom objects, fields, and tabs
- **Package Tools** (`src/tools/package.ts`): Install and uninstall packages
- **Code Analysis Tools** (`src/tools/code-analyzer.ts`, `src/tools/scanner.ts`): Static code analysis and security scanning
- **Record Tools** (`src/tools/records.ts`): Open records in browser, create/update/delete records via REST API

### Adding New Tools

1. Create or update the appropriate file in `src/tools/`
2. Define the tool with Zod schema validation
3. Implement permission checks if needed
4. Register the tool in the export function
5. Update `manifest.json` to include the new tool in the tools array
6. Rebuild the project with `npm run build`
7. Build the Desktop Extension with `npm run build:dxt`

### Error Handling

- Always return structured JSON responses instead of throwing errors
- Use the pattern: `{ error: "message" }` for error responses
- Include helpful context in error messages

### Key Files to Understand

- `src/index.ts` - Server initialization and tool registration
- `src/config/permissions.ts` - Permission enforcement logic
- `src/utils/sfCommand.ts` - Salesforce CLI integration
- `src/shared/connection.ts` - Salesforce authentication handling
- `manifest.json` - Desktop Extension configuration and tool metadata

### TypeScript Configuration

- Target: ES2022
- Module: Node16
- Output: `./build` directory
- Type: ES modules (`"type": "module"` in package.json)

### Distribution

The project supports Desktop Extension (.dxt) packaging for one-click installation. The `manifest.json` file defines the extension metadata, tools, and user configuration options.

## Important Implementation Notes

- All Salesforce CLI commands should use `executeSfCommand()` from `src/utils/sfCommand.ts`
- Native Apex operations should use the `@salesforce/apex-node` library when possible for better performance
- Always validate inputs with Zod schemas before processing
- Check org access permissions before executing any Salesforce operations
- Use `--json` flag for CLI commands to ensure consistent JSON output
- The server version is maintained in both `package.json` and `src/index.ts`

## Recent Features Added

- **Apex Debug Logs**: Fetch and view Apex debug logs from the org
- **Apex Code Generation**: Generate Apex classes and triggers with metadata
- **Record Navigation**: Open Salesforce records directly in browser
- **Record CRUD Operations**: Create, update, and delete Salesforce records via REST API
- **Enhanced Error Handling**: Improved error messages with more context
- **Prettier Integration**: Automatic code formatting with `.prettierrc` configuration
- **Read-Only Mode Support**: All write operations respect READ_ONLY permission setting

## Development Memories

- Don't add indentation to the JSON results
- Run prettier on files after making changes
- Update the documentation after making changes
- Build package and dxt file after making changes
- Check that new tools are registered in both the tool file and manifest.json
- Verify permission checks are implemented for destructive operations

- don't forget to add shebang to the build file after creating a new build and before publishing it. it's important
<<<<<<< HEAD
- when updating documentation don't forget to update @README.MD
=======
- when updating documentation, update the @manifest.json as well
>>>>>>> 00237e1a
<|MERGE_RESOLUTION|>--- conflicted
+++ resolved
@@ -137,8 +137,5 @@
 - Verify permission checks are implemented for destructive operations
 
 - don't forget to add shebang to the build file after creating a new build and before publishing it. it's important
-<<<<<<< HEAD
 - when updating documentation don't forget to update @README.MD
-=======
-- when updating documentation, update the @manifest.json as well
->>>>>>> 00237e1a
+- when updating documentation, update the @manifest.json as well